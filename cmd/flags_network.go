--- conflicted
+++ resolved
@@ -78,11 +78,7 @@
 		*flags,
 		testFlag, localnetFlag,
 		identityCheckFlag,
-<<<<<<< HEAD
-		paymentCheckFlag,
 		natPunchingFlag,
-=======
->>>>>>> 9cc68647
 		discoveryAddressFlag, brokerAddressFlag,
 		etherRPCFlag, etherContractPaymentsFlag,
 		qualityOracleFlag,
@@ -96,11 +92,7 @@
 		ctx.GlobalBool(localnetFlag.Name),
 
 		ctx.GlobalBool(identityCheckFlag.Name),
-<<<<<<< HEAD
-		ctx.GlobalBool(paymentCheckFlag.Name),
 		ctx.GlobalBool(natPunchingFlag.Name),
-=======
->>>>>>> 9cc68647
 
 		ctx.GlobalString(discoveryAddressFlag.Name),
 		ctx.GlobalString(brokerAddressFlag.Name),
