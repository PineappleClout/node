--- conflicted
+++ resolved
@@ -118,19 +118,9 @@
 	eventBus eventbus.EventBus,
 	proposal market.ServiceProposal,
 	promiseHandler promiseHandler,
-<<<<<<< HEAD
 	providersHermes common.Address,
-) func(identity.Identity, identity.Identity, common.Address, string) (service.PaymentEngine, error) {
-	return func(providerID, consumerID identity.Identity, hermesID common.Address, sessionID string) (service.PaymentEngine, error) {
-		exchangeChan, err := exchangeMessageReceiver(channel)
-		if err != nil {
-			return nil, err
-		}
-=======
-	providersAccountant common.Address,
 ) func(identity.Identity, identity.Identity, common.Address, string, chan crypto.ExchangeMessage) (service.PaymentEngine, error) {
-	return func(providerID, consumerID identity.Identity, accountantID common.Address, sessionID string, exchangeChan chan crypto.ExchangeMessage) (service.PaymentEngine, error) {
->>>>>>> 3016d188
+	return func(providerID, consumerID identity.Identity, hermesID common.Address, sessionID string, exchangeChan chan crypto.ExchangeMessage) (service.PaymentEngine, error) {
 		timeTracker := session.NewTracker(mbtime.Now)
 		deps := InvoiceTrackerDeps{
 			Proposal:                   proposal,
