--- conflicted
+++ resolved
@@ -23,11 +23,7 @@
 	Localnet bool
 
 	ExperimentIdentityCheck bool
-<<<<<<< HEAD
-	ExperimentPayments      bool
 	ExperimentNATPunching   bool
-=======
->>>>>>> 9cc68647
 
 	DiscoveryAPIAddress string
 	BrokerAddress       string
